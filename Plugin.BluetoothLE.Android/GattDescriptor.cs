﻿using System;
using System.Reactive.Linq;
using Android.Bluetooth;
using Plugin.BluetoothLE.Internals;


namespace Plugin.BluetoothLE
{
    public class GattDescriptor : AbstractGattDescriptor
    {
        readonly BluetoothGattDescriptor native;
        readonly DeviceContext context;


        public GattDescriptor(IGattCharacteristic characteristic,
                              DeviceContext context,
                              BluetoothGattDescriptor native) : base(characteristic, native.Uuid.ToGuid())
        {
            this.context = context;
            this.native = native;
        }


        public override IObservable<DescriptorResult> Write(byte[] data) => this.context.Lock(Observable.Create<DescriptorResult>(async ob =>
        {
            var sub = this.context
                .Callbacks
                .DescriptorWrite
                .Where(this.NativeEquals)
                .Subscribe(args =>
                {
                    if (!args.IsSuccessful)
                    {
                        ob.OnError(new ArgumentException($"Failed to write descriptor value - {this.Uuid} - {args.Status}"));
                    }
                    else
                    {
                        this.Value = data;

                        var result = new DescriptorResult(this, DescriptorEvent.Write, data);
                        ob.Respond(result);
                        this.WriteSubject.OnNext(result);
                    }
                });

            await this.context.Marshall(() =>
            {
                this.native.SetValue(data);
                this.context.Gatt.WriteDescriptor(this.native);
            });

<<<<<<< HEAD

        public override IObservable<DescriptorResult> Read() => Observable
            .Create<DescriptorResult>(async ob =>
            {
                var sub = this.context
                    .Callbacks
                    .DescriptorRead
                    .Where(this.NativeEquals)
                    .Subscribe(args =>
                    {
                        if (!args.IsSuccessful)
                        {
                            ob.OnError(new ArgumentException($"Failed to read descriptor value {this.Uuid} - {args.Status}"));
                        }
                        else
                        {
                            this.Value = this.native.GetValue();

                            var result = new DescriptorResult(this, DescriptorEvent.Write, this.Value);
                            ob.Respond(result);
                            this.ReadSubject.OnNext(result);
                        }
                    });

                await this.context.Marshall(() =>
                    this.context.Gatt.ReadDescriptor(this.native)
                );
                return sub;
            })
            .Synchronize(this.context.SyncLock)
            ;
=======
            return sub;
        }));
>>>>>>> 6f529053


        public override IObservable<DescriptorResult> Read() => this.context.Lock(Observable.Create<DescriptorResult>(async ob =>
        {
            var sub = this.context
                .Callbacks
                .DescriptorRead
                .Where(this.NativeEquals)
                .Subscribe(args =>
                {
                    if (!args.IsSuccessful)
                    {
                        ob.OnError(new ArgumentException($"Failed to read descriptor value {this.Uuid} - {args.Status}"));
                    }
                    else
                    {
                        this.Value = this.native.GetValue();

                        var result = new DescriptorResult(this, DescriptorEvent.Write, this.Value);
                        ob.Respond(result);
                        this.ReadSubject.OnNext(result);
                    }
                });

<<<<<<< HEAD
            if (this.context.Gatt == null || !this.context.Gatt.Equals(args.Gatt))
                return false;
=======
            await this.context.Marshall(() => this.context.Gatt.ReadDescriptor(this.native));
>>>>>>> 6f529053

            return sub;
        }));


        public override bool Equals(object obj)
        {
            var other = obj as GattDescriptor;
            if (other == null)
                return false;

            if (!Object.ReferenceEquals(this, other))
                return false;

            return true;
        }


        public override int GetHashCode() => this.native.GetHashCode();
        public override string ToString() => $"Descriptor: {this.Uuid}";


        bool NativeEquals(GattDescriptorEventArgs args)
        {
            if (this.native.Equals(args.Descriptor))
                return true;

            if (!this.native.Uuid.Equals(args.Descriptor.Uuid))
                return false;

            if (!this.native.Characteristic.Uuid.Equals(args.Descriptor.Characteristic.Uuid))
                return false;

            if (!this.native.Characteristic.Service.Uuid.Equals(args.Descriptor.Characteristic.Service.Uuid))
                return false;

            if (!this.context.Gatt.Equals(args.Gatt))
                return false;

            return true;
        }
    }
}<|MERGE_RESOLUTION|>--- conflicted
+++ resolved
@@ -49,42 +49,8 @@
                 this.context.Gatt.WriteDescriptor(this.native);
             });
 
-<<<<<<< HEAD
-
-        public override IObservable<DescriptorResult> Read() => Observable
-            .Create<DescriptorResult>(async ob =>
-            {
-                var sub = this.context
-                    .Callbacks
-                    .DescriptorRead
-                    .Where(this.NativeEquals)
-                    .Subscribe(args =>
-                    {
-                        if (!args.IsSuccessful)
-                        {
-                            ob.OnError(new ArgumentException($"Failed to read descriptor value {this.Uuid} - {args.Status}"));
-                        }
-                        else
-                        {
-                            this.Value = this.native.GetValue();
-
-                            var result = new DescriptorResult(this, DescriptorEvent.Write, this.Value);
-                            ob.Respond(result);
-                            this.ReadSubject.OnNext(result);
-                        }
-                    });
-
-                await this.context.Marshall(() =>
-                    this.context.Gatt.ReadDescriptor(this.native)
-                );
-                return sub;
-            })
-            .Synchronize(this.context.SyncLock)
-            ;
-=======
             return sub;
         }));
->>>>>>> 6f529053
 
 
         public override IObservable<DescriptorResult> Read() => this.context.Lock(Observable.Create<DescriptorResult>(async ob =>
@@ -109,12 +75,7 @@
                     }
                 });
 
-<<<<<<< HEAD
-            if (this.context.Gatt == null || !this.context.Gatt.Equals(args.Gatt))
-                return false;
-=======
             await this.context.Marshall(() => this.context.Gatt.ReadDescriptor(this.native));
->>>>>>> 6f529053
 
             return sub;
         }));
@@ -151,7 +112,7 @@
             if (!this.native.Characteristic.Service.Uuid.Equals(args.Descriptor.Characteristic.Service.Uuid))
                 return false;
 
-            if (!this.context.Gatt.Equals(args.Gatt))
+            if (this.context.Gatt == null || !this.context.Gatt.Equals(args.Gatt))
                 return false;
 
             return true;
