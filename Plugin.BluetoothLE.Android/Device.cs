using System;
using System.Collections.Generic;
using System.Linq;
using System.Reactive.Linq;
using System.Reactive.Subjects;
using System.Threading;
using System.Threading.Tasks;
using Android.Bluetooth;
using Android.OS;
using Plugin.BluetoothLE.Internals;


namespace Plugin.BluetoothLE
{
    // TODO: wrap connection state events and call gatt.close() every disconnect state
    public class Device : AbstractDevice
    {
        readonly Subject<ConnectionStatus> connSubject;
        readonly Subject<GattStatus> connFailSubject;
        readonly BluetoothManager manager;
        readonly DeviceContext context;
        IDisposable autoReconnectSub;


        public Device(BluetoothManager manager,
                      BluetoothDevice native,
                      GattCallbacks callbacks) : base(native.Name, ToDeviceId(native.Address))
        {
            this.connSubject = new Subject<ConnectionStatus>();
            this.connFailSubject = new Subject<GattStatus>();
            this.context = new DeviceContext(native, callbacks);
            this.manager = manager;
        }


        public override object NativeDevice => this.context.NativeDevice;
        public override DeviceFeatures Features => DeviceFeatures.All;


        public override ConnectionStatus Status
        {
            get
            {
                var state = this.manager.GetConnectionState(this.context.NativeDevice, ProfileType.Gatt);
                switch (state)
                {
                    case ProfileState.Connected:
                        return ConnectionStatus.Connected;

                    case ProfileState.Connecting:
                        return ConnectionStatus.Connecting;

                    case ProfileState.Disconnecting:
                        return ConnectionStatus.Disconnecting;

                    case ProfileState.Disconnected:
                    default:
                        return ConnectionStatus.Disconnected;
                }
            }
        }


        public override IObservable<object> Connect(GattConnectionConfig config) => Observable.Create<object>(async ob =>
        {
            var connected = false;
            config = config ?? GattConnectionConfig.DefaultConfiguration;

            var sub1 = this.WhenStatusChanged()
                .Where(x => x == ConnectionStatus.Connected)
                .Subscribe(_ =>
                {
                    connected = true;
                    if (config.IsPersistent)
                        this.autoReconnectSub = this.CreateAutoReconnectSubscription(config);

                    ob.Respond(null);
                });

            var sub2 = this.connFailSubject.Subscribe(x =>
            {
                this.connSubject.OnNext(ConnectionStatus.Disconnected);
                this.context.Gatt?.Close();
                ob.OnError(new Exception("Connection failed - " + x));
            });

            this.connSubject.OnNext(ConnectionStatus.Connecting);
            await this.context.Connect(config.Priority, config.AutoConnect);

            return () =>
            {
                if (!connected)
                {
                    this.context.Gatt?.Close();
                    this.connSubject.OnNext(ConnectionStatus.Disconnected);
                }
                sub1.Dispose();
                sub2.Dispose();
            };
        });


        public override void CancelConnection()
        {
            this.connSubject.OnNext(ConnectionStatus.Disconnecting);
            this.autoReconnectSub?.Dispose();
            this.context.Close();
            this.connSubject.OnNext(ConnectionStatus.Disconnected);
        }


        // android does not have a find "1" service - it must discover all services.... seems shit
        public override IObservable<IGattService> GetKnownService(Guid serviceUuid)
        {
            var uuid = serviceUuid.ToUuid();
            var nativeService = context.Gatt.GetService(uuid);
            // If native service is null, it may be because the underlying
            // BT library hasn't yet discovered all the services on the device
            if (nativeService == null)
            {
                return this
                .WhenServiceDiscovered()
                .Where(x => x.Uuid.Equals(serviceUuid))
                .Take(1)
                .Select(x => x);
            }
            else
            {
                var service = new GattService(this, context, nativeService);
                return Observable.Return<IGattService>(service);
            }
        }


        public override IObservable<string> WhenNameUpdated() => BluetoothObservables
            .WhenDeviceNameChanged()
            .Where(x => x.Equals(this.context.NativeDevice))
            .Select(x => this.Name);


        IObservable<ConnectionStatus> statusOb;
        public override IObservable<ConnectionStatus> WhenStatusChanged()
        {
            this.statusOb = this.statusOb ?? Observable.Create<ConnectionStatus>(ob =>
            {
                var sub1 = this.connSubject.Subscribe(ob.OnNext);
                var sub2 = this.context
                    .Callbacks
                    .ConnectionStateChanged
                    .Where(args => args.Gatt.Device.Equals(this.context.NativeDevice))
                    .Subscribe(args =>
                    {
                        if (args.Status != GattStatus.Success)
                            this.connFailSubject.OnNext(args.Status);

                        // if failed, likely no reason to broadcast this
                        ob.OnNext(this.Status);
                    });

                return () =>
                {
                    sub1.Dispose();
                    sub2.Dispose();
                };
            })
            .StartWith(this.Status)
            .DistinctUntilChanged()
            .Replay(1)
            .RefCount();

            return this.statusOb;
        }


        IObservable<IGattService> serviceOb;
        public override IObservable<IGattService> WhenServiceDiscovered()
        {
            this.serviceOb = this.serviceOb ?? Observable.Create<IGattService>(ob =>
            {
                var sub1 = this.context
                    .Callbacks
                    .ServicesDiscovered
                    .Where(x => x.Gatt.Device.Equals(this.context.NativeDevice))
                    .Subscribe(args =>
                    {
                        foreach (var ns in args.Gatt.Services)
                        {
                            var service = new GattService(this, this.context, ns);
                            ob.OnNext(service);
                        }
                    });

                var sub2 = this
                    .WhenStatusChanged()
                    .Where(x => x == ConnectionStatus.Connected)
<<<<<<< HEAD
                    .Subscribe(_ =>
                    {
                        Thread.Sleep(Convert.ToInt32(CrossBleAdapter.AndroidPauseBeforeServiceDiscovery.TotalMilliseconds)); // this helps alleviate gatt 133 error
                        this.context.Gatt?.DiscoverServices();
                    });
=======

                    // this helps alleviate gatt 133 error
                    .Delay(CrossBleAdapter.AndroidPauseBeforeServiceDiscovery)
                    .Subscribe(_ => this.context.Gatt.DiscoverServices());
>>>>>>> 6f529053

                return () =>
                {
                    sub1.Dispose();
                    sub2.Dispose();
                };
            })
            .ReplayWithReset(this
                .WhenStatusChanged()
                .Where(x => x == ConnectionStatus.Disconnected)
            )
            .RefCount();

            return this.serviceOb;
        }


        public override IObservable<int> WhenRssiUpdated(TimeSpan? timeSpan) => Observable.Create<int>(ob =>
        {
            var ts = timeSpan ?? TimeSpan.FromSeconds(3);
            IDisposable timer = null;

            var sub1 = this.context
                .Callbacks
                .ReadRemoteRssi
                .Where(x =>
                    x.Gatt.Device.Equals(this.context.NativeDevice) &&
                    x.IsSuccessful
                )
                .Subscribe(x => ob.OnNext(x.Rssi));

            var sub2 = this
                .WhenStatusChanged()
                .Subscribe(x =>
                {
                    if (x == ConnectionStatus.Connected)
                    {
                        timer = Observable
                            .Interval(ts)
                            .Subscribe(_ => this.context.Gatt.ReadRemoteRssi());
                    }
                    else
                    {
                        timer?.Dispose();
                    }
                });

            return () =>
            {
                timer?.Dispose();
                sub1.Dispose();
                sub2.Dispose();
            };
        });


        public override IObservable<bool> PairingRequest(string pin) => Observable.Create<bool>(ob =>
        {
            IDisposable requestOb = null;
            IDisposable istatusOb = null;

            if (this.PairingStatus == PairingStatus.Paired)
            {
                ob.Respond(true);
            }
            else
            {
                if (pin != null && Build.VERSION.SdkInt >= BuildVersionCodes.Kitkat)
                {
                    requestOb = BluetoothObservables
                        .WhenBondRequestReceived()
                        .Where(x => x.Equals(this.context.NativeDevice))
                        .Subscribe(x =>
                        {
                            var bytes = ConvertPinToBytes(pin);
                            x.SetPin(bytes);
                            x.SetPairingConfirmation(true);
                        });
                }
                istatusOb = BluetoothObservables
                    .WhenBondStatusChanged()
                    .Where(x => x.Equals(this.context.NativeDevice) && x.BondState != Bond.Bonding)
                    .Subscribe(x => ob.Respond(x.BondState == Bond.Bonded)); // will complete here

                // execute
                this.context.NativeDevice.CreateBond();
            }
            return () =>
            {
                requestOb?.Dispose();
                istatusOb?.Dispose();
            };
        });


        public override IGattReliableWriteTransaction BeginReliableWriteTransaction() =>
            new GattReliableWriteTransaction(this.context);


        public static byte[] ConvertPinToBytes(string pin)
        {
            var bytes = new List<byte>();
            foreach (var p in pin)
            {
                if (!char.IsDigit(p))
                    throw new ArgumentException("PIN contain invalid value - " + p);

                var value = byte.Parse(p.ToString());
                if (value > 10)
                    throw new ArgumentException("Invalid range for PIN value - " + value);

                bytes.Add(value);
            }
            return bytes.ToArray();
        }


        public override PairingStatus PairingStatus
        {
            get
            {
                switch (this.context.NativeDevice.BondState)
                {
                    case Bond.Bonded:
                        return PairingStatus.Paired;

                    default:
                    case Bond.None:
                        return PairingStatus.NotPaired;
                }
            }
        }


        int currentMtu = 20;
        public override IObservable<int> RequestMtu(int size)
        {
            if (!this.IsMtuRequestAvailable())
                return base.RequestMtu(size);

            return Observable.Create<int>(ob =>
            {
                var sub1 = this.WhenStatusChanged()
                    .Where(x => x == ConnectionStatus.Connected)
                    .Subscribe(x => this.context.Gatt.RequestMtu(size));

                var sub2 = this.WhenMtuChanged()
                    .Take(1)
                    .Subscribe(ob.Respond);

                return () =>
                {
                    sub1.Dispose();
                    sub2.Dispose();
                };
            });
        }


        IObservable<int> mtuOb;
        public override IObservable<int> WhenMtuChanged()
        {
            this.mtuOb = this.mtuOb ?? Observable.Create<int>(ob =>
                this.context
                    .Callbacks
                    .MtuChanged
                    .Where(x => x.Gatt.Equals(this.context.Gatt))
                    .Subscribe(x =>
                    {
                        this.currentMtu = x.Mtu;
                        ob.OnNext(x.Mtu);
                    })
            )
            .Replay(1)
            .RefCount();

            return this.mtuOb;
        }


        public override int GetCurrentMtuSize() => this.currentMtu;
        public override int GetHashCode() => this.context.NativeDevice.GetHashCode();


        public override bool Equals(object obj)
        {
            var other = obj as Device;
            if (other == null)
                return false;

            if (!Object.ReferenceEquals(this, other))
                return false;

            return true;
        }


        public override string ToString() => $"Device: {this.Uuid}";


        #region Internals

        // thanks monkey robotics
        protected static Guid ToDeviceId(string address)
        {
            var deviceGuid = new byte[16];
            var mac = address.Replace(":", "");
            var macBytes = Enumerable
                .Range(0, mac.Length)
                .Where(x => x % 2 == 0)
                .Select(x => Convert.ToByte(mac.Substring(x, 2), 16))
                .ToArray();

            macBytes.CopyTo(deviceGuid, 10);
            return new Guid(deviceGuid);
        }


        // TODO: do I need to watch for connection errors here?
        IDisposable CreateAutoReconnectSubscription(GattConnectionConfig config) => this
            .WhenStatusChanged()
            .Skip(1) // skip the initial "Disconnected"
            .Where(x => x == ConnectionStatus.Disconnected)
            .Select(_ => Observable.FromAsync(ct1 => this.DoReconnect(config, ct1)))
            .Merge()
            .Subscribe();


        async Task DoReconnect(GattConnectionConfig config, CancellationToken ct)
        {
            Log.Debug("Reconnect", "Starting reconnection loop");
            this.connSubject.OnNext(ConnectionStatus.Connecting);
            var attempts = 1;

            while (!ct.IsCancellationRequested &&
                   this.Status != ConnectionStatus.Connected &&
                   attempts <= CrossBleAdapter.AndroidMaxAutoReconnectAttempts)
            {
                Log.Write("Reconnect", "Reconnection Attempt " + attempts);

                // breathe before attempting (again)
                await Task.Delay(
                    CrossBleAdapter.AndroidPauseBetweenAutoReconnectAttempts,
                    ct
                );
                try
                {
                    await this.context.Reconnect(config.Priority);
                }
                catch (Exception ex)
                {
                    Log.Warn("Reconnect", "Error reconnecting " + ex);
                }
                attempts++;
            }
            if (this.Status != ConnectionStatus.Connected)
                await this.DoFallbackReconnect(config, ct);
        }


        async Task DoFallbackReconnect(GattConnectionConfig config, CancellationToken ct)
        {
            if (this.Status == ConnectionStatus.Connected)
            {
                Log.Debug("Reconnect", "Reconnection successful");
            }
            else
            {
                this.context.Close(); // kill current gatt

                if (ct.IsCancellationRequested)
                {
                    Log.Debug("Reconnect", "Reconnection loop cancelled");
                }
                else
                {
                    Log.Debug("Reconnect", "Reconnection failed - handing off to android autoReconnect");
                    try
                    {
                        await this.context.Connect(config.Priority, true);
                    }
                    catch (Exception ex)
                    {
                        Log.Error("Reconnect", "Reconnection failed to hand off - " + ex);
                    }
                }

            }
        }

        #endregion
    }
}<|MERGE_RESOLUTION|>--- conflicted
+++ resolved
@@ -193,18 +193,10 @@
                 var sub2 = this
                     .WhenStatusChanged()
                     .Where(x => x == ConnectionStatus.Connected)
-<<<<<<< HEAD
-                    .Subscribe(_ =>
-                    {
-                        Thread.Sleep(Convert.ToInt32(CrossBleAdapter.AndroidPauseBeforeServiceDiscovery.TotalMilliseconds)); // this helps alleviate gatt 133 error
-                        this.context.Gatt?.DiscoverServices();
-                    });
-=======
 
                     // this helps alleviate gatt 133 error
                     .Delay(CrossBleAdapter.AndroidPauseBeforeServiceDiscovery)
-                    .Subscribe(_ => this.context.Gatt.DiscoverServices());
->>>>>>> 6f529053
+                    .Subscribe(_ => this.context.Gatt?.DiscoverServices());
 
                 return () =>
                 {
